--- conflicted
+++ resolved
@@ -6,11 +6,8 @@
 
 ## Bug
 - MS-80 - Fix server hang issue
-<<<<<<< HEAD
+- MS-89 - Fix compile failed, libgpufaiss.a link missing
 - MS-90 - Fix arch match incorrect on ARM
-=======
-- MS-89 - Fix compile failed, libgpufaiss.a link missing
->>>>>>> 80e45d14
 
 ## Improvement
 - MS-82 - Update server startup welcome message
