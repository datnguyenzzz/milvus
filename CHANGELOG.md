# Changelog

Please mark all change in change log and use the ticket from JIRA.

# Milvus 0.6.0 (TODO)

## Bug

## Feature
- \#12 - Pure CPU version for Milvus
<<<<<<< HEAD
- \#77 - Support table partition
=======
- \#226 - Experimental shards middleware for Milvus
>>>>>>> 3eda414b

## Improvement

## Task


# Milvus 0.5.2 (TODO)

## Bug
- \#194 - Search faild: message="Table file doesn't exist"

## Feature

## Improvement
- \#190 - Update default config:use_blas_threshold to 1100 and server version printout to 0.52

## Task

# Milvus 0.5.1 (2019-11-04)

## Bug
- \#134 - JFrog cache error
- \#161 - Search IVFSQHybrid crash on gpu
- \#169 - IVF_FLAT search out of memory

## Feature
- \#90 - The server start error messages could be improved to enhance user experience
- \#104 - test_scheduler core dump
- \#115 - Using new structure for tasktable
- \#139 - New config option use_gpu_threshold
- \#146 - Add only GPU and only CPU version for IVF_SQ8 and IVF_FLAT
- \#164 - Add CPU version for building index

## Improvement
- \#64 - Improvement dump function in scheduler
- \#80 - Print version information into log during server start
- \#82 - Move easyloggingpp into "external" directory
- \#92 - Speed up CMake build process
- \#96 - Remove .a file in milvus/lib for docker-version
- \#118 - Using shared_ptr instead of weak_ptr to avoid performance loss
- \#122 - Add unique id for Job
- \#130 - Set task state MOVED after resource copy it completed
- \#149 - Improve large query optimizer pass
- \#156 - Not return error when search_resources and index_build_device set cpu
- \#159 - Change the configuration name from 'use_gpu_threshold' to 'gpu_search_threshold'
- \#168 - Improve result reduce
- \#175 - add invalid config unittest

## Task

# Milvus 0.5.0 (2019-10-21)

## Bug
- MS-568 - Fix gpuresource free error
- MS-572 - Milvus crash when get SIGINT
- MS-577 - Unittest Query randomly hung
- MS-587 - Count get wrong result after adding vectors and index built immediately
- MS-599 - Search wrong result when table created with metric_type: IP
- MS-601 - Docker logs error caused by get CPUTemperature error
- MS-605 - Server going down during searching vectors
- MS-620 - Get table row counts display wrong error code
- MS-622 - Delete vectors should be failed if date range is invalid
- MS-624 - Search vectors failed if time ranges long enough
- MS-637 - Out of memory when load too many tasks
- MS-639 - SQ8H index created failed and server hang
- MS-640 - Cache object size calculate incorrect
- MS-641 - Segment fault(signal 11) in PickToLoad
- MS-644 - Search crashed with index-type: flat
- MS-647 - grafana display average cpu-temp
- MS-652 - IVFSQH quantization double free
- MS-650 - SQ8H index create issue
- MS-653 - When config check fail, Milvus close without message
- MS-654 - Describe index timeout when building index
- MS-658 - Fix SQ8 Hybrid can't search
- MS-665 - IVF_SQ8H search crash when no GPU resource in search_resources
- \#9 - Change default gpu_cache_capacity to 4
- \#20 - C++ sdk example get grpc error
- \#23 - Add unittest to improve code coverage
- \#31 - make clang-format failed after run build.sh -l
- \#39 - Create SQ8H index hang if using github server version
- \#30 - Some troubleshoot messages in Milvus do not provide enough information
- \#48 - Config unittest failed
- \#59 - Topk result is incorrect for small dataset

## Improvement
- MS-552 - Add and change the easylogging library
- MS-553 - Refine cache code
- MS-555 - Remove old scheduler
- MS-556 - Add Job Definition in Scheduler
- MS-557 - Merge Log.h
- MS-558 - Refine status code
- MS-562 - Add JobMgr and TaskCreator in Scheduler
- MS-566 - Refactor cmake
- MS-574 - Milvus configuration refactor
- MS-578 - Make sure milvus5.0 don't crack 0.3.1 data
- MS-585 - Update namespace in scheduler
- MS-606 - Speed up result reduce
- MS-608 - Update TODO names
- MS-609 - Update task construct function
- MS-611 - Add resources validity check in ResourceMgr
- MS-619 - Add optimizer class in scheduler
- MS-626 - Refactor DataObj to support cache any type data
- MS-648 - Improve unittest
- MS-655 - Upgrade SPTAG
- \#42 - Put union of index_build_device and search resources to gpu_pool
- \#67 - Avoid linking targets multiple times in cmake

## Feature
- MS-614 - Preload table at startup
- MS-627 - Integrate new index: IVFSQHybrid
- MS-631 - IVFSQ8H Index support
- MS-636 - Add optimizer in scheduler for FAISS_IVFSQ8H

## Task
- MS-554 - Change license to Apache 2.0
- MS-561 - Add contributing guidelines, code of conduct and README docs
- MS-567 - Add NOTICE.md
- MS-569 - Complete the NOTICE.md
- MS-575 - Add Clang-format & Clang-tidy & Cpplint
- MS-586 - Remove BUILD_FAISS_WITH_MKL option
- MS-590 - Refine cmake code to support cpplint
- MS-600 - Reconstruct unittest code
- MS-602 - Remove zilliz namespace
- MS-610 - Change error code base value from hex to decimal
- MS-624 - Re-organize project directory for open-source
- MS-635 - Add compile option to support customized faiss
- MS-660 - add ubuntu_build_deps.sh
- \#18 - Add all test cases

# Milvus 0.4.0 (2019-09-12)

## Bug
- MS-119 - The problem of combining the log files
- MS-121 - The problem that user can't change the time zone
- MS-411 - Fix metric unittest linking error
- MS-412 - Fix gpu cache logical error
- MS-416 - ExecutionEngineImpl::GpuCache has not return value cause crash
- MS-417 - YAML sequence load disable cause scheduler startup failed
- MS-413 - Create index failed and server exited
- MS-427 - Describe index error after drop index
- MS-432 - Search vectors params nprobe need to check max number
- MS-431 - Search vectors params nprobe: 0/-1, expected result: raise exception
- MS-331 - Crate Table : when table exists, error code is META_FAILED(code=15) rather than ILLEGAL TABLE NAME(code=9))
- MS-430 - Search no result if index created with FLAT
- MS-443 - Create index hang again
- MS-436 - Delete vectors failed if index created with index_type: IVF_FLAT/IVF_SQ8
- MS-449 - Add vectors twice success, once with ids, the other no ids
- MS-450 - server hang after run stop_server.sh
- MS-458 - Keep building index for one file when no gpu resource
- MS-461 - Mysql meta unittest failed
- MS-462 - Run milvus server twices, should display error
- MS-463 - Search timeout
- MS-467 - mysql db test failed
- MS-470 - Drop index success, which table not created
- MS-471 - code coverage run failed
- MS-492 - Drop index failed if index have been created with index_type: FLAT
- MS-493 - Knowhere unittest crash
- MS-453 - GPU search error when nprobe set more than 1024
- MS-474 - Create index hang if use branch-0.3.1 server config
- MS-510 - unittest out of memory and crashed
- MS-507 - Dataset 10m-512, index type sq8，performance in-normal when set CPU_CACHE to 16 or 64
- MS-543 - SearchTask fail without exception
- MS-582 - grafana displays changes frequently

## Improvement
- MS-327 - Clean code for milvus
- MS-336 - Scheduler interface
- MS-344 - Add TaskTable Test
- MS-345 - Add Node Test
- MS-346 - Add some implementation of scheduler to solve compile error
- MS-348 - Add ResourceFactory Test
- MS-350 - Remove knowhere submodule
- MS-354 - Add task class and interface in scheduler
- MS-355 - Add copy interface in ExcutionEngine
- MS-357 - Add minimum schedule function
- MS-359 - Add cost test in new scheduler
- MS-361 - Add event in resource
- MS-364 - Modify tasktableitem in tasktable
- MS-365 - Use tasktableitemptr instead in event
- MS-366 - Implement TaskTable
- MS-368 - Implement cost.cpp
- MS-371 - Add TaskTableUpdatedEvent
- MS-373 - Add resource test
- MS-374 - Add action definition
- MS-375 - Add Dump implementation for Event
- MS-376 - Add loader and executor enable flag in Resource avoid diskresource execute task
- MS-377 - Improve process thread trigger in ResourceMgr, Scheduler and TaskTable
- MS-378 - Debug and Update normal_test in scheduler unittest
- MS-379 - Add Dump implementation in Resource
- MS-380 - Update resource loader and executor, work util all finished
- MS-383 - Modify condition variable usage in scheduler
- MS-384 - Add global instance of ResourceMgr and Scheduler
- MS-389 - Add clone interface in Task
- MS-390 - Update resource construct function
- MS-391 - Add PushTaskToNeighbourHasExecutor action
- MS-394 - Update scheduler unittest
- MS-400 - Add timestamp record in task state change function
- MS-402 - Add dump implementation for TaskTableItem
- MS-406 - Add table flag for meta
- MS-403 - Add GpuCacheMgr
- MS-404 - Release index after search task done avoid memory increment continues
- MS-405 - Add delete task support
- MS-407 - Reconstruct MetricsCollector
- MS-408 - Add device_id in resource construct function
- MS-409 - Using new scheduler
- MS-413 - Remove thrift dependency
- MS-410 - Add resource config comment
- MS-414 - Add TaskType in Scheduler::Task
- MS-415 - Add command tasktable to dump all tasktables
- MS-418 - Update server_config.template file, set CPU compute only default
- MS-419 - Move index_file_size from IndexParam to TableSchema
- MS-421 - Add TaskLabel in scheduler
- MS-422 - Support DeleteTask in Multi-GpuResource case
- MS-428 - Add PushTaskByDataLocality in scheduler
- MS-440 - Add DumpTaskTables in sdk
- MS-442 - Merge Knowhere
- MS-445 - Rename CopyCompleted to LoadCompleted
- MS-451 - Update server_config.template file, set GPU compute default
- MS-455 - Distribute tasks by minimal cost in scheduler
- MS-460 - Put transport speed as weight when choosing neighbour to execute task
- MS-459 - Add cache for pick function in tasktable
- MS-476 - Improve search performance
- MS-482 - Change search stream transport to unary in grpc
- MS-487 - Define metric type in CreateTable
- MS-488 - Improve code format in scheduler
- MS-495 - cmake: integrated knowhere
- MS-496 - Change the top_k limitation from 1024 to 2048
- MS-502 - Update tasktable_test in scheduler
- MS-504 - Update node_test in scheduler
- MS-505 - Install core unit test and add to coverage
- MS-508 - Update normal_test in scheduler
- MS-532 - Add grpc server unittest
- MS-511 - Update resource_test in scheduler
- MS-517 - Update resource_mgr_test in scheduler
- MS-518 - Add schedinst_test in scheduler
- MS-519 - Add event_test in scheduler
- MS-520 - Update resource_test in scheduler
- MS-524 - Add some unittest in event_test and resource_test
- MS-525 - Disable parallel reduce in SearchTask
- MS-527 - Update scheduler_test and enable it
- MS-528 - Hide some config used future
- MS-530 - Add unittest for SearchTask->Load
- MS-531 - Disable next version code
- MS-533 - Update resource_test to cover dump function
- MS-523 - Config file validation
- MS-539 - Remove old task code
- MS-546 - Add simple mode resource_config
- MS-570 - Add prometheus docker-compose file
- MS-576 - Scheduler refactor
- MS-592 - Change showtables stream transport to unary

## Feature
- MS-343 - Implement ResourceMgr
- MS-338 - NewAPI: refine code to support CreateIndex
- MS-339 - NewAPI: refine code to support DropIndex
- MS-340 - NewAPI: implement DescribeIndex

## Task
- MS-297 - disable mysql unit test

# Milvus 0.3.1 (2019-07-10)

## Bug

- MS-148 - Disable cleanup if mode is read only
- MS-149 - Fixed searching only one index file issue in distributed mode
- MS-153 - Fix c_str error when connecting to MySQL
- MS-157 - Fix changelog
- MS-190 - Use env variable to switch mem manager and fix cmake
- MS-217 - Fix SQ8 row count bug
- MS-224 - Return AlreadyExist status in MySQLMetaImpl::CreateTable if table already exists
- MS-232 - Add MySQLMetaImpl::UpdateTableFilesToIndex and set maximum_memory to default if config value = 0
- MS-233 - Remove mem manager log
- MS-230 - Change parameter name: Maximum_memory to insert_buffer_size
- MS-234 - Some case cause background merge thread stop
- MS-235 - Some test cases random fail
- MS-236 - Add MySQLMetaImpl::HasNonIndexFiles
- MS-257 - Update bzip2 download url
- MS-288 - Update compile scripts
- MS-330 - Stability test failed caused by server core dumped
- MS-347 - Build index hangs again
- MS-382 - fix MySQLMetaImpl::CleanUpFilesWithTTL unknown column bug

## Improvement
- MS-156 - Add unittest for merge result functions
- MS-152 - Delete assert in MySQLMetaImpl and change MySQLConnectionPool impl
- MS-204 - Support multi db_path
- MS-206 - Support SQ8 index type
- MS-208 - Add buildinde interface for C++ SDK
- MS-212 - Support Inner product metric type
- MS-241 - Build Faiss with MKL if using Intel CPU; else build with OpenBlas
- MS-242 - Clean up cmake and change MAKE_BUILD_ARGS to be user defined variable
- MS-245 - Improve search result transfer performance
- MS-248 - Support AddVector/SearchVector profiling
- MS-256 - Add more cache config
- MS-260 - Refine log
- MS-249 - Check machine hardware during initialize
- MS-261 - Update faiss version to 1.5.3 and add BUILD_FAISS_WITH_MKL as an option
- MS-266 - Improve topk reduce time by using multi-threads
- MS-275 - Avoid sqlite logic error excetion
- MS-278 - add IndexStatsHelper
- MS-313 - add GRPC
- MS-325 - add grpc status return for C++ sdk and modify some format
- MS-278 - Add IndexStatsHelper
- MS-312 - Set openmp thread number by config
- MS-305 - Add CPU core percent metric
- MS-310 - Add milvus CPU utilization ratio and CPU/GPU temperature metrics
- MS-324 - Show error when there is not enough gpu memory to build index
- MS-328 - Check metric type on server start
- MS-332 - Set grpc and thrift server run concurrently
- MS-352 - Add hybrid index

## Feature
- MS-180 - Add new mem manager
- MS-195 - Add nlist and use_blas_threshold conf
- MS-137 - Integrate knowhere

## Task

- MS-125 - Create 0.3.1 release branch
- MS-306 - Optimize build efficiency

# Milvus 0.3.0 (2019-06-30)

## Bug
- MS-104 - Fix unittest lcov execution error
- MS-102 - Fix build script file condition error
- MS-80 - Fix server hang issue
- MS-89 - Fix compile failed, libgpufaiss.a link missing
- MS-90 - Fix arch match incorrect on ARM
- MS-99 - Fix compilation bug
- MS-110 - Avoid huge file size

## Improvement
- MS-82 - Update server startup welcome message
- MS-83 - Update vecwise to Milvus
- MS-77 - Performance issue of post-search action
- MS-22 - Enhancement for MemVector size control
- MS-92 - Unify behavior of debug and release build
- MS-98 - Install all unit test to installation directory
- MS-115 - Change is_startup of metric_config switch from true to on
- MS-122 - Archive criteria config
- MS-124 - HasTable interface
- MS-126 - Add more error code
- MS-128 - Change default db path

## Feature

- MS-57 - Implement index load/search pipeline
- MS-56 - Add version information when server is started
- MS-64 - Different table can have different index type
- MS-52 - Return search score
- MS-66 - Support time range query
- MS-68 - Remove rocksdb from third-party
- MS-70 - cmake: remove redundant libs in src
- MS-71 - cmake: fix faiss dependency
- MS-72 - cmake: change prometheus source to git
- MS-73 - cmake: delete civetweb
- MS-65 - Implement GetTableRowCount interface
- MS-45 - Implement DeleteTable interface
- MS-75 - cmake: change faiss version to 1.5.2; add CUDA gencode
- MS-81 - fix faiss ptx issue; change cuda gencode
- MS-84 - cmake: add arrow, jemalloc and jsoncons third party; default build option OFF
- MS-85 - add NetIO metric
- MS-96 - add new query interface for specified files
- MS-97 - Add S3 SDK for MinIO Storage
- MS-105 - Add MySQL
- MS-130 - Add prometheus_test
- MS-144 - Add nprobe config
- MS-147 - Enable IVF
- MS-130 - Add prometheus_test

## Task
- MS-74 - Change README.md in cpp
- MS-88 - Add support for arm architecture

# Milvus 0.2.0 (2019-05-31)

## Bug

- MS-32 - Fix thrift error
- MS-34 - Fix prometheus-cpp thirdparty
- MS-67 - Fix license check bug
- MS-76 - Fix pipeline crash bug
- MS-100 - cmake: fix AWS build issue
- MS-101 - change AWS build type to Release

## Improvement

- MS-20 - Clean Code Part 1

## Feature

- MS-5 - Implement Auto Archive Feature
- MS-6 - Implement SDK interface part 1
- MS-16 - Implement metrics without prometheus
- MS-21 - Implement SDK interface part 2
- MS-26 - cmake. Add thirdparty packages
- MS-31 - cmake: add prometheus
- MS-33 - cmake: add -j4 to make third party packages build faster
- MS-27 - support gpu config and disable license build config in cmake
- MS-47 - Add query vps metrics
- MS-37 - Add query, cache usage, disk write speed and file data size metrics
- MS-30 - Use faiss v1.5.2
- MS-54 - cmake: Change Thrift third party URL to github.com
- MS-69 - prometheus: add all proposed metrics

## Task

- MS-1 - Add CHANGELOG.md
- MS-4 - Refactor the vecwise_engine code structure
- MS-62 - Search range to all if no date specified<|MERGE_RESOLUTION|>--- conflicted
+++ resolved
@@ -8,11 +8,8 @@
 
 ## Feature
 - \#12 - Pure CPU version for Milvus
-<<<<<<< HEAD
 - \#77 - Support table partition
-=======
 - \#226 - Experimental shards middleware for Milvus
->>>>>>> 3eda414b
 
 ## Improvement
 
