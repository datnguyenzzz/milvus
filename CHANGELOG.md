--- conflicted
+++ resolved
@@ -14,17 +14,14 @@
 -   \#990 Check gpu resources setting when assign repeated value
 -   \#995 Table count set to 0 if no tables found
 -   \#1010 Improve error message when offset or page_size is equal 0
-<<<<<<< HEAD
 -   \#1022 Check if partition name is valid
 -   \#1028 check if table exists when show partitions
 -   \#1029 check if table exists when try to delete partition
 -   \#1066 optimize http insert and search speed
-=======
 -   \#1022 Check if partition name is legal
 -   \#1028 Check if table exists when show partitions
 -   \#1029 Check if table exists when try to delete partition
 -   \#1066 Optimize http insert and search speed
->>>>>>> b20e16ab
 -   \#1067 Add binary vectors support in http server
 -   \#1075 Improve error message when page size or offset is illegal
 -   \#1082 Check page_size or offset value to avoid float
