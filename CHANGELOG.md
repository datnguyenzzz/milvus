--- conflicted
+++ resolved
@@ -14,13 +14,10 @@
 - \#374 - sdk_simple return empty result
 - \#377 - Create partition success if tag name only contains spaces
 - \#397 - sdk_simple return incorrect result
-<<<<<<< HEAD
-- \#440 - Query API in customization still uses old version
-=======
 - \#399 - Create partition should be failed if partition tag existed
 - \#412 - Message returned is confused when partition created with null partition name
 - \#416 - Drop the same partition success repeatally
->>>>>>> 1c7ac286
+- \#440 - Query API in customization still uses old version
 
 ## Feature
 - \#12 - Pure CPU version for Milvus
